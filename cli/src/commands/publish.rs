--- conflicted
+++ resolved
@@ -6,7 +6,6 @@
 
 use anyhow::anyhow;
 
-use chrono::DateTime;
 use clap::ArgMatches;
 use pkarr::{Keypair, SignedPacket, Timestamp};
 
@@ -116,19 +115,14 @@
 
     print!("Hang on...");
     std::io::stdout().flush().unwrap();
-<<<<<<< HEAD
     let result = client.publish(&packet, Some(packet.timestamp())).await;
-=======
-    let timestamp = DateTime::from_timestamp_micros(packet.timestamp() as i64).unwrap();
-    let result = client.publish(&packet);
->>>>>>> 80f3277d
     print!("\r");
     match result {
         Ok(_) => {
-            println!("{} Successfully announced.", timestamp)
+            println!("{} Successfully announced.", packet)
         }
         Err(e) => {
-            println!("{} Error {}", timestamp, e.to_string())
+            println!("{} Error {}", packet.timestamp(), e.to_string())
         }
     };
 }